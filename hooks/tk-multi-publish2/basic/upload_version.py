# Copyright (c) 2017 Shotgun Software Inc.
#
# CONFIDENTIAL AND PROPRIETARY
#
# This work is provided "AS IS" and subject to the Shotgun Pipeline Toolkit
# Source Code License included in this distribution package. See LICENSE.
# By accessing, using, copying or modifying this work you indicate your
# agreement to the Shotgun Pipeline Toolkit Source Code License. All rights
# not expressly granted therein are reserved by Shotgun Software Inc.
import os
import shutil
import sgtk

HookBaseClass = sgtk.get_hook_baseclass()

FORGE_OPTION1 = True
FORGE_OPTION2 = True


class UploadVersionPlugin(HookBaseClass):
    """
    Plugin for sending quicktimes and images to ShotGrid for review.
    """

    # Translation workers are responsible for performing the LMV translation.
    # 'local': a local translator will be used, determined based on file type and current engine
    # 'framework':  the tk-framework-lmv translator will be used (default)
    TRANSLATION_WORKER_LOCAL = "local"
    TRANSLATION_WORKER_FRAMEWORK = "framework"
    TRANSLATION_WORKERS = [TRANSLATION_WORKER_LOCAL, TRANSLATION_WORKER_FRAMEWORK]

    # Version Type string constants
    VERSION_TYPE_2D = "2D Version"
    VERSION_TYPE_3D = "3D Version"

    # Version Type Options
    VERSION_TYPE_OPTIONS = [
        VERSION_TYPE_2D,
        VERSION_TYPE_3D,
    ]

    # Descriptions for Version Types
    VERSION_TYPE_DESCRIPTIONS = {
        VERSION_TYPE_2D: """
                Create a Version in ShotGrid for Review.<br/><br/>
                A 2D Version (image or video representation of your file/scene) will be created in ShotGrid.
                This Version can then be reviewed via ShotGrid's many review apps.
            """,
        VERSION_TYPE_3D: """
                Create a Version in ShotGrid for Review.<br/><br/>
                A 3D Version (LMV translation of your file/scene's geometry) will be created in ShotGrid.
                This Version can then be reviewed via ShotGrid's many review apps.
            """,
    }

    @property
    def icon(self):
        """
        Path to an png icon on disk
        """

        return os.path.join(self.disk_location, os.pardir, "icons", "review.png")

    @property
    def settings(self):
        """
        Dictionary defining the settings that this plugin expects to recieve
        through the settings parameter in the accept, validate, publish and
        finalize methods.

        A dictionary on the following form::

            {
                "Settings Name": {
                    "type": "settings_type",
                    "default": "default_value",
                    "description": "One line description of the setting"
            }

        The type string should be one of the data types that toolkit accepts as
        part of its environment configuration.
        """
        # inherit the settings from the base publish plugin
        base_settings = super(UploadVersionPlugin, self).settings or {}

        # settings specific to this class
        upload_version_settings = {
            "Version Type": {
                "type": "str",
                "default": self.VERSION_TYPE_2D,
                "description": "Generate a {options} or {last_option} Version".format(
                    options=", ".join(self.VERSION_TYPE_OPTIONS[:-1]),
                    last_option=self.VERSION_TYPE_OPTIONS[-1],
                ),
            },
            "Translation Worker": {
                "type": "str",
                "default": "local",
                "description": "Use local libraries or Forge Cloud Services for translations.",
            },
            "Upload": {
                "type": "bool",
                "default": False,
                "description": "Upload content to ShotGrid?",
            },
            "Translation Worker": {
                "type": "str",
                "default": self.TRANSLATION_WORKER_FRAMEWORK,
                "description": "Specify the worker to use to perform LMV translation.",
            },
        }

        # update the base settings
        base_settings.update(upload_version_settings)

        return base_settings

    @property
    def item_filters(self):
        """
        List of item types that this plugin is interested in.

        Only items matching entries in this list will be presented to the
        accept() method. Strings can contain glob patters such as *, for example
        ["maya.*", "file.maya"]
        """
        return ["alias.session"]

    def accept(self, settings, item):
        """
        Method called by the publisher to determine if an item is of any
        interest to this plugin. Only items matching the filters defined via the
        item_filters property will be presented to this method.

        A publish task will be generated for each item accepted here. Returns a
        dictionary with the following booleans:

            - accepted: Indicates if the plugin is interested in this value at
                all. Required.
            - enabled: If True, the plugin will be enabled in the UI, otherwise
                it will be disabled. Optional, True by default.
            - visible: If True, the plugin will be visible in the UI, otherwise
                it will be hidden. Optional, True by default.
            - checked: If True, the plugin will be checked in the UI, otherwise
                it will be unchecked. Optional, True by default.

        :param settings: Dictionary of Settings. The keys are strings, matching
            the keys returned in the settings property. The values are `Setting`
            instances.
        :param item: Item to process

        :returns: dictionary with boolean keys accepted, required and enabled
        """

<<<<<<< HEAD
=======
        if settings.get("3D Version").value is True:
            self.plugin_icon = os.path.join(
                self.disk_location, os.pardir, "icons", "3d_model.png"
            )

        if settings.get("Translation Worker").value not in ["local", "forge"]:
            self.logger.error("Unknown Translation Worker")

>>>>>>> 66217e27
        return {"accepted": True, "checked": True}

    def validate(self, settings, item):
        """
        Validates the given item to check that it is ok to publish. Returns a
        boolean to indicate validity.

        :param settings: Dictionary of Settings. The keys are strings, matching
            the keys returned in the settings property. The values are `Setting`
            instances.
        :param item: Item to process
        :returns: True if item is valid, False otherwise.
        """

        # Validate fails if the Version Type is not supported
        version_type = settings.get("Version Type").value
        if version_type not in self.VERSION_TYPE_OPTIONS:
            self.logger.error("Unsupported Version Type '{}'".format(version_type))
            return False

        # Check the site pref for 3D Review enabled. Provide warning messages if the user is
        # attempting to create a 3D Version but may not have 3D Review enabled on their site, but
        # do not block the user from publishing.
        if version_type == self.VERSION_TYPE_3D:
            is_3d_viewer_enabled = self._is_3d_viewer_enabled()
            if is_3d_viewer_enabled is None:
                self.logger.warning(
                    "Failed to check if 3D Review is enabled for your site."
                )
                self.logger.warning(
                    "Please contact Autodesk support to access your site preference for 3D Review or use the 2D Version publish option instead."
                )
            elif not is_3d_viewer_enabled:
                self.logger.warning("Your site does not have 3D Review enabled.")
                self.logger.warning(
                    "Please contact Autodesk support to have 3D Review enabled on your ShotGrid site or use the 2D Version publish option instead."
                )

        framework_lmv = self.load_framework("tk-framework-lmv_v0.x.x")
        if not framework_lmv:
            self.logger.error("Could not run LMV translation: missing ATF framework")
            return False

<<<<<<< HEAD
        translation_worker = settings.get("Translation Worker").value
        if translation_worker not in self.TRANSLATION_WORKERS:
            self.logger.error(
                "Unknown Translation Worker '{worker}'. Translation worker must be one of {workers}".format(
                    worker=translation_worker,
                    workers=", ".join(self.TRANSLATION_WORKERS),
                )
            )
=======
        framework_forge = self.load_framework("tk-framework-forge_v0.1.x")
        if not framework_forge:
            self.logger.error("Could not load Forge framework")
>>>>>>> 66217e27
            return False

        return True

    def publish(self, settings, item):
        """
        Executes the publish logic for the given item and settings.
        :param settings: Dictionary of Settings. The keys are strings, matching
            the keys returned in the settings property. The values are `Setting`
            instances.
        :param item: Item to process
        """

<<<<<<< HEAD
        # get the publish "mode" stored inside of the root item properties
        bg_processing = item.parent.properties.get("bg_processing", False)
        in_bg_process = item.parent.properties.get("in_bg_process", False)

        if not bg_processing or (bg_processing and in_bg_process):

            publisher = self.parent
            path = item.properties["path"]

            # be sure to strip the extension from the publish name
            path_components = publisher.util.get_file_path_components(path)
            filename = path_components["filename"]
            (publish_name, extension) = os.path.splitext(filename)
            item.properties["publish_name"] = publish_name

            # create the Version in ShotGrid
            super(UploadVersionPlugin, self).publish(settings, item)

            # Get the version type to create
            version_type = settings.get("Version Type").value

            # generate the Version content: LMV file (for 3D) or simple 2D thumbnail
            if version_type == self.VERSION_TYPE_3D:
                use_framework_translator = (
                    settings.get("Translation Worker").value
                    == self.TRANSLATION_WORKER_FRAMEWORK
                )
                self.logger.debug("Creating LMV files from source file")
                # translate the file to lmv and upload the corresponding package to the Version
                (
                    package_path,
                    thumbnail_path,
                    output_directory,
                ) = self._translate_file_to_lmv(item, use_framework_translator)
                self.logger.info("Uploading LMV files to ShotGrid")
                self.parent.shotgun.update(
                    entity_type="Version",
                    entity_id=item.properties["sg_version_data"]["id"],
                    data={"sg_translation_type": "LMV"},
                )
=======
        # create the Version in Shotgun
        super(UploadVersionPlugin, self).publish(settings, item)

        translation_worker = settings.get("Translation Worker").value

        # generate the Version content: LMV file or simple 2D thumbnail
        if settings.get("3D Version").value is True:
            self.logger.debug("Creating LMV files from source file")
            # translate the file to lmv and upload the corresponding package to the Version
            (
                package_path,
                thumbnail_path,
                output_directory,
            ) = self._translate_file_to_lmv(item, translation_worker)

            self.logger.debug("Uploading LMV file to Shotgun")
            self.parent.shotgun.update(
                entity_type="Version",
                entity_id=item.properties["sg_version_data"]["id"],
                data={"sg_translation_type": "LMV"},
            )

            if package_path:
                self.parent.shotgun.upload(
                    entity_type="Version",
                    entity_id=item.properties["sg_version_data"]["id"],
                    path=package_path,
                    field_name="sg_uploaded_movie",
                )

            if thumbnail_path:
                # if the Version thumbnail is empty, update it with the newly created thumbnail
                if not item.get_thumbnail_as_path() and thumbnail_path:
                    self.parent.shotgun.upload_thumbnail(
                        entity_type="Version",
                        entity_id=item.properties["sg_version_data"]["id"],
                        path=thumbnail_path,
                    )

            if output_directory:
                # delete the temporary folder on disk
                self.logger.debug("Deleting temporary folder")
                shutil.rmtree(output_directory)

        else:
            thumbnail_path = item.get_thumbnail_as_path()
            self.logger.debug("Using thumbnail image as Version media")
            if thumbnail_path:
>>>>>>> 66217e27
                self.parent.shotgun.upload(
                    entity_type="Version",
                    entity_id=item.properties["sg_version_data"]["id"],
                    path=package_path,
                    field_name="sg_uploaded_movie",
                )
<<<<<<< HEAD
                # if the Version thumbnail is empty, update it with the newly created thumbnail
                if not item.get_thumbnail_as_path() and thumbnail_path:
                    self.parent.shotgun.upload_thumbnail(
=======
            else:
                self.logger.debug("Converting file to LMV to extract thumbnails")
                output_directory, thumbnail_path = self._get_thumbnail_from_lmv(
                    item, translation_worker
                )
                if thumbnail_path:
                    self.parent.shotgun.upload(
>>>>>>> 66217e27
                        entity_type="Version",
                        entity_id=item.properties["sg_version_data"]["id"],
                        path=thumbnail_path,
                    )
                # delete the temporary folder on disk
                self.logger.debug("Deleting temporary folder")
                shutil.rmtree(output_directory)

            elif version_type == self.VERSION_TYPE_2D:
                thumbnail_path = item.get_thumbnail_as_path()
                self.logger.debug("Using thumbnail image as Version media")
                if thumbnail_path:
                    self.parent.shotgun.upload(
                        entity_type="Version",
                        entity_id=item.properties["sg_version_data"]["id"],
                        path=thumbnail_path,
                        field_name="sg_uploaded_movie",
                    )
                else:
                    use_framework_translator = (
                        settings.get("Translation Worker").value
                        == self.TRANSLATION_WORKER_FRAMEWORK
                    )
                    self.logger.debug("Converting file to LMV to extract thumbnails")
                    output_directory, thumbnail_path = self._get_thumbnail_from_lmv(
                        item, use_framework_translator
                    )
                    if thumbnail_path:
                        self.logger.info("Uploading LMV thumbnail file to ShotGrid")
                        self.parent.shotgun.upload(
                            entity_type="Version",
                            entity_id=item.properties["sg_version_data"]["id"],
                            path=thumbnail_path,
                            field_name="sg_uploaded_movie",
                        )
                        self.parent.shotgun.upload_thumbnail(
                            entity_type="Version",
                            entity_id=item.properties["sg_version_data"]["id"],
                            path=thumbnail_path,
                        )
                    self.logger.debug("Deleting temporary folder")
                    shutil.rmtree(output_directory)
            else:
                raise NotImplementedError(
                    "Failed to generate thumbnail for Version Type '{}'".format(
                        version_type
                    )
                )

    def finalize(self, settings, item):
        """
        Execute the finalization pass. This pass executes once all the publish
        tasks have completed, and can for example be used to version up files.

        :param settings: Dictionary of Settings. The keys are strings, matching
            the keys returned in the settings property. The values are `Setting`
            instances.
        :param item: Item to process
        """

        # get the publish "mode" stored inside of the root item properties
        bg_processing = item.parent.properties.get("bg_processing", False)
        in_bg_process = item.parent.properties.get("in_bg_process", False)

        if not bg_processing or (bg_processing and in_bg_process):
            super(UploadVersionPlugin, self).finalize(settings, item)

    ############################################################################
    # Methods for creating/displaying custom plugin interface

    def create_settings_widget(self, parent, items=None):
        """
        Creates a Qt widget, for the supplied parent widget (a container widget
        on the right side of the publish UI).

        :param parent: The parent to use for the widget being created.
        :param items: A list of PublishItems the selected publish tasks are parented to.
        :return: A QtGui.QWidget or subclass that displays information about
            the plugin and/or editable widgets for modifying the plugin's
            settings.
        """

        # defer Qt-related imports
        from sgtk.platform.qt import QtCore, QtGui

        # The main widget
        widget = QtGui.QWidget(parent)
        widget_layout = QtGui.QVBoxLayout()

        # create a group box to display the description
        description_group_box = QtGui.QGroupBox(widget)
        description_group_box.setTitle("Description:")

        # Defer setting the description text, this will be updated when
        # the version type combobox value is changed
        description_label = QtGui.QLabel()
        description_label.setWordWrap(True)
        description_label.setOpenExternalLinks(True)
        description_label.setTextFormat(QtCore.Qt.RichText)

        # create the layout to use within the group box
        description_layout = QtGui.QVBoxLayout()
        description_layout.addWidget(description_label)
        description_layout.addStretch()
        description_group_box.setLayout(description_layout)

        # Add a combobox to edit the version type option
        version_type_combobox = QtGui.QComboBox(widget)
        version_type_combobox.setAccessibleName("Version type selection dropdown")
        version_type_combobox.addItems(self.VERSION_TYPE_OPTIONS)
        # Hook up the signal/slot to update the description according to the current version type
        version_type_combobox.currentIndexChanged.connect(
            lambda index: self._on_version_type_changed(
                version_type_combobox.currentText(), description_label
            )
        )

        # Add all the minor widgets to the main widget
        widget_layout.addWidget(description_group_box)
        widget_layout.addWidget(version_type_combobox)
        widget.setLayout(widget_layout)

        # Set the widget property to store the combobox to access in get_ui_settings and set_ui_settings
        widget.setProperty("description_label", description_label)
        widget.setProperty("version_type_combobox", version_type_combobox)

        return widget

    def get_ui_settings(self, widget, items=None):
        """
        This method is required to be defined in order for the custom UI to show up in the app.

        Invoked by the Publisher when the selection changes. This method gathers the settings
        on the previously selected task, so that they can be later used to repopulate the
        custom UI if the task gets selected again. They will also be passed to the accept, validate,
        publish and finalize methods, so that the settings can be used to drive the publish process.

        The widget argument is the widget that was previously created by
        `create_settings_widget`.

        The method returns a dictionary, where the key is the name of a
        setting that should be updated and the value is the new value of that
        setting. Note that it is up to you how you want to store the UI's state as
        settings and you don't have to necessarily to return all the values from
        the UI. This is to allow the publisher to update a subset of settings
        when multiple tasks have been selected.

        Example::

            {
                 "setting_a": "/path/to/a/file"
            }

        :param widget: The widget that was created by `create_settings_widget`
        """

        ui_settings = {}

        # Get the Version Type settings value from the UI combobox
        version_type_combobox = widget.property("version_type_combobox")
        if version_type_combobox:
            version_type_index = version_type_combobox.currentIndex()
            # if version_type_index >= 0 and version_type_index < len(self.VERSION_TYPE_OPTIONS):
            if 0 <= version_type_index < len(self.VERSION_TYPE_OPTIONS):
                self.VERSION_TYPE_OPTIONS[version_type_index]
                ui_settings["Version Type"] = self.VERSION_TYPE_OPTIONS[
                    version_type_index
                ]
            else:
                self.logger.debug(
                    "Invalid Version Type index {}".format(version_type_index)
                )

<<<<<<< HEAD
        return ui_settings

    def set_ui_settings(self, widget, settings, items=None):
=======
    def _translate_file_to_lmv(self, item, translation_worker="local"):
>>>>>>> 66217e27
        """
        This method is required to be defined in order for the custom UI to show up in the app.

        Allows the custom UI to populate its fields with the settings from the
        currently selected tasks.

        The widget is the widget created and returned by
        `create_settings_widget`.

        A list of settings dictionaries are supplied representing the current
        values of the settings for selected tasks. The settings dictionaries
        correspond to the dictionaries returned by the settings property of the
        hook.

        Example::

            settings = [
            {
                 "seeting_a": "/path/to/a/file"
                 "setting_b": False
            },
            {
                 "setting_a": "/path/to/a/file"
                 "setting_b": False
            }]

        The default values for the settings will be the ones specified in the
        environment file. Each task has its own copy of the settings.

        When invoked with multiple settings dictionaries, it is the
        responsibility of the custom UI to decide how to display the
        information. If you do not wish to implement the editing of multiple
        tasks at the same time, you can raise a ``NotImplementedError`` when
        there is more than one item in the list and the publisher will inform
        the user than only one task of that type can be edited at a time.

        :param widget: The widget that was created by `create_settings_widget`.
        :param settings: a list of dictionaries of settings for each selected
            task.
        :param items: A list of PublishItems the selected publish tasks are parented to.
        """

        if not settings:
            return

        if len(settings) > 1:
            raise NotImplementedError

        version_type_combobox = widget.property("version_type_combobox")
        if not version_type_combobox:
            self.logger.debug(
                "Failed to retrieve Version Type combobox to set custom UI"
            )
            return

        description_label = widget.property("description_label")
        if not description_label:
            self.logger.debug(
                "Failed to retrieve Version Type combobox to set custom UI"
            )

        # Get the default setting for version type
        default_value = self.settings.get("Version Type", {}).get(
            "default", self.VERSION_TYPE_OPTIONS[0]
        )

        # Get the version type value from the settings, and set the combobox accordingly
        version_type_value = settings[0].get("Version Type", default_value)
        version_type_index = max(self.VERSION_TYPE_OPTIONS.index(version_type_value), 0)
        # Set the version type combobox
        current_version_index = version_type_combobox.currentIndex()
        if current_version_index == version_type_index:
            # Combobox already has the correct verstion type - manually trigger the 'currentIndexChanged'
            # slot to update the description label based on the version
            self._on_version_type_changed(version_type_value, description_label)
        else:
            version_type_combobox.setCurrentIndex(version_type_index)

    def _on_version_type_changed(self, version_type, description_label):
        """
        Slot called when the Version Type combobox selector index changes.

        Update the description based on the current Version Type.

        :param version_type: The current Version Type.
        :type version_type: str
        :param description_label: The label widget to set the description on
        :type description_label: QLabel
        """

        if not description_label:
            return

        note = ""
        if version_type == self.VERSION_TYPE_3D:
            is_3d_viewer_enabled = self._is_3d_viewer_enabled()

            if is_3d_viewer_enabled is None:
                note = """
                    <br/><br/>
                    <b>NOTE:</b>
                    <br/>
                    <b>
                        Failed to check if 3D Review is enabled for your site.
                    <br/>
                        You may create a 3D Version for review, but if 3D Review is not enabled,
                        you will see an error message 'No web playable media available' when trying to open the Version with the Media viewer.
                    </b>
                    <br/><br/>
                    <b>
                        Please contact Autodesk support to access your site preference for 3D Review or use the 2D Version publish option instead.
                    </b>
                """
            elif not is_3d_viewer_enabled:
                note = """
                    <br/><br/>
                    <b>NOTE:</b>
                    <br/>
                    <b>
                       Your site does not have 3D Review enabled.
                        <br/>
                       You may create a 3D Version for review, but until your site has 3D Review enabled,
                       you will see an error message 'No web playable media available' when trying to open the Version with the Media viewer.
                    </b>
                    <br/><br/>
                    <b>
                        Please contact Autodesk support to have 3D Review enabled on your ShotGrid site or use the 2D Version publish option instead.
                    </b>
                """

        text = "{description}{note}".format(
            description=self.VERSION_TYPE_DESCRIPTIONS.get(
                version_type, self.description
            ),
            note=note,
        )
        description_label.setText(text)

    ############################################################################
    # Protected functions

    def _translate_file_to_lmv(self, item, use_framework_translator):
        """
        Translate the current Alias file as an LMV package in order to upload it to ShotGrid as a 3D Version

        :param item: Item to process
        :param use_framework_translator: True will force the translator shipped with tk-framework-lmv to be used
        :returns:
            - The path to the LMV zip file
            - The path to the LMV thumbnail
            - The path to the temporary folder where the LMV files have been processed
        """

        package_path = None
        thumbnail_path = None
        output_directory = None

        if translation_worker == "local":
            framework_lmv = self.load_framework("tk-framework-lmv_v0.x.x")
            translator = framework_lmv.import_module("translator")

            # translate the file to lmv
            lmv_translator = translator.LMVTranslator(item.properties.path)
            self.logger.info("Converting file to LMV")
            lmv_translator.translate()

            # package it up
            self.logger.info("Packaging LMV files")
            package_path, thumbnail_path = lmv_translator.package(
                svf_file_name=str(item.properties["sg_version_data"]["id"]),
                thumbnail_path=item.get_thumbnail_as_path(),
            )
            output_directory = lmv_translator.output_directory

        elif translation_worker == "forge":
            framework_forge = self.load_framework("tk-framework-forge_v0.1.x")
            # forge_api = framework_forge.import_module("forge_api")
            model_derivative_module = framework_forge.import_module("model_derivative")
            model_derivative = model_derivative_module.ModelDerivative()

            urn = model_derivative.translate_source(item.name, item.properties.path)

            if FORGE_OPTION1:
                # Forge Option #1:
                # Set custom field on Version for "URN" value for SG to load in Forge Viewer
                # Pro: fast operation to translate -- job is sent to Forge and we're free to go on
                # Con: requires SG code change to load using URN, in addition to local URL. As well,
                # a Forge App/credentials needs to be shared between Toolkit and SG
                self.parent.shotgun.update(
                    entity_type="Version",
                    entity_id=item.properties["sg_version_data"]["id"],
                    data={"sg_urn": urn},
                )

<<<<<<< HEAD
        # translate the file to lmv
        lmv_translator = translator.LMVTranslator(item.properties.path)
        self.logger.info("Converting file to LMV")
        lmv_translator.translate(use_framework_translator=use_framework_translator)
=======
            if FORGE_OPTION2:
                # Forge Option #2:
                # More of a proof of concept, but we can download the translation files from
                # Forge, and then pass to SG API to upload to S3 for 3D Viewer to access in SG
                # Pro: No code changes to SG, only toolkit
                # Con: Redundancy in uploading to Forge, which uploads to S3 -- then we download the
                # translation files to upload again to SG this time, which also stores it on S3
                # NOTE: could we modify SG to point to Forge S3 location? Then we can get the best
                # of #1 and #2, but uploading to Forge and minimal code change to SG to get S3 files
                # ^I don't think so, since SG also requires that all the necessary files be stores in a folder
                # in a sepcific structure to parse
                # Also, this option requires waiting for the job to finish, since we need the derivatives in the
                # successful manifest
                manifest = model_derivative.get_manifest(urn)

                if model_derivative.is_manifest_successful(manifest):
                    # Download all derivates from Forge, including any file dependencies, and package it up (similar to lmv)
                    (
                        package_path,
                        thumbnail_path,
                        output_directory,
                    ) = model_derivative.download_derivatives(item, manifest)
                else:
                    # TODO: parse manifest["derivatives"] for error messages
                    self.logger.error("Forge Translation failed")

                # Done. Close the forge connection.
                # model_derivative.forge_client.close_connection()
>>>>>>> 66217e27

        else:
            self.logger.error(
                "Failed to tranalate file: unknown Translation Worker Type"
            )

        return package_path, thumbnail_path, output_directory

<<<<<<< HEAD
    def _get_thumbnail_from_lmv(self, item, use_framework_translator):
=======
    def _get_thumbnail_from_lmv(self, item, translation_worker="local"):
>>>>>>> 66217e27
        """
        Extract the thumbnail from the source file, using the LMV conversion

        :param item: Item to process
        :param use_framework_translator: True will force the translator shipped with tk-framework-lmv to be used
        :returns:
            - The path to the temporary folder where the LMV files have been processed
            - The path to the LMV thumbnail
        """

<<<<<<< HEAD
        framework_lmv = self.load_framework("tk-framework-lmv_v0.x.x")
        translator = framework_lmv.import_module("translator")

        # translate the file to lmv
        lmv_translator = translator.LMVTranslator(item.properties.path)
        self.logger.info("Converting file to LMV")
        lmv_translator.translate(use_framework_translator=use_framework_translator)

        self.logger.info("Extracting thumbnails from LMV")
        thumbnail_path = lmv_translator.extract_thumbnail()
        if not thumbnail_path:
            self.logger.warning(
                "Couldn't retrieve thumbnail data from LMV. Version won't have any associated media"
=======
        output_directory = None
        thumbnail_path = None

        if translation_worker == "local":
            framework_lmv = self.load_framework("tk-framework-lmv_v0.x.x")
            translator = framework_lmv.import_module("translator")

            # translate the file to lmv
            lmv_translator = translator.LMVTranslator(item.properties.path)
            self.logger.info("Converting file to LMV")
            lmv_translator.translate()

            self.logger.info("Extracting thumbnails from LMV")
            thumbnail_path = lmv_translator.extract_thumbnail()
            if not thumbnail_path:
                self.logger.warning(
                    "Couldn't retrieve thumbnail data from LMV. Version won't have any associated media"
                )
                # return lmv_translator.output_directory

            output_directory = lmv_translator.output_directory

        elif translation_worker == "forge":
            framework_forge = self.load_framework("tk-framework-forge_v0.1.x")
            model_derivative_module = framework_forge.import_module("model_derivative")
            model_derivative = model_derivative_module.ModelDerivative()
            urn = model_derivative.translate_source(item.name, item.properties.path)

            if FORGE_OPTION1:
                # Forge Option #1:
                # Set custom field on Version for "URN" value for SG to load in Forge Viewer
                # Pro: fast operation to translate -- job is sent to Forge and we're free to go on
                # Con: requires SG code change to load using URN, in addition to local URL. As well,
                # a Forge App/credentials needs to be shared between Toolkit and SG
                self.parent.shotgun.update(
                    entity_type="Version",
                    entity_id=item.properties["sg_version_data"]["id"],
                    data={"sg_urn": urn},
                )

            elif FORGE_OPTION2:
                manifest = model_derivative.get_manifest(urn)

                if model_derivative.is_manifest_successful(manifest):
                    # Download all derivates from Forge, including any file dependencies, and package it up (similar to lmv)
                    (
                        output_directory,
                        thumbnail_path,
                    ) = model_derivative.download_thumbnails(item, manifest)
                else:
                    # TODO: parse manifest["derivatives"] for error messages
                    self.logger.error("Failed to extract thumbnails using Forge")

                # Done. Close the forge connection. TODO this should happen on publisher destroy/close
                # model_derivative.forge_client.close_connection()

        else:
            self.logger.error(
                "Failed to get thumbnail: unknown Translation Worker Type"
>>>>>>> 66217e27
            )

<<<<<<< HEAD
        return lmv_translator.output_directory, thumbnail_path

    def _is_3d_viewer_enabled(self):
        """
        Look up the ShotGrid site preference to check if the 3D Viewer is enabled. Return True
        if the 3D Viewer is enabled, False if it is disabled, or None if the 3D Viewer Enabled
        site pref could not be accessed.

        If the ShotGrid API returns an empty dictionary, the hidden site preference could not be
        accessed. Ensure that the hidden site preference "API hidden allowed list of preferences"
        contains the "enable_3d_viewer" in its list.

        :return: True if the 3D Viewer is enabled for the ShotGrid site, False if it is disabled,
                 or None if the 3D Viewer site pref could not be accessed.
        :rtype: bool
        """

        enable_3d_viewer_pref = "enable_3d_viewer"
        prefs = self.parent.shotgun.preferences_read(prefs=[enable_3d_viewer_pref])

        if not prefs:
            # The 'enable_3d_viewer' site pref could not be accessed
            return None

        return prefs[enable_3d_viewer_pref]
=======
        return output_directory, thumbnail_path
>>>>>>> 66217e27
<|MERGE_RESOLUTION|>--- conflicted
+++ resolved
@@ -152,17 +152,6 @@
         :returns: dictionary with boolean keys accepted, required and enabled
         """
 
-<<<<<<< HEAD
-=======
-        if settings.get("3D Version").value is True:
-            self.plugin_icon = os.path.join(
-                self.disk_location, os.pardir, "icons", "3d_model.png"
-            )
-
-        if settings.get("Translation Worker").value not in ["local", "forge"]:
-            self.logger.error("Unknown Translation Worker")
-
->>>>>>> 66217e27
         return {"accepted": True, "checked": True}
 
     def validate(self, settings, item):
@@ -206,7 +195,6 @@
             self.logger.error("Could not run LMV translation: missing ATF framework")
             return False
 
-<<<<<<< HEAD
         translation_worker = settings.get("Translation Worker").value
         if translation_worker not in self.TRANSLATION_WORKERS:
             self.logger.error(
@@ -215,11 +203,6 @@
                     workers=", ".join(self.TRANSLATION_WORKERS),
                 )
             )
-=======
-        framework_forge = self.load_framework("tk-framework-forge_v0.1.x")
-        if not framework_forge:
-            self.logger.error("Could not load Forge framework")
->>>>>>> 66217e27
             return False
 
         return True
@@ -233,7 +216,6 @@
         :param item: Item to process
         """
 
-<<<<<<< HEAD
         # get the publish "mode" stored inside of the root item properties
         bg_processing = item.parent.properties.get("bg_processing", False)
         in_bg_process = item.parent.properties.get("in_bg_process", False)
@@ -274,75 +256,15 @@
                     entity_id=item.properties["sg_version_data"]["id"],
                     data={"sg_translation_type": "LMV"},
                 )
-=======
-        # create the Version in Shotgun
-        super(UploadVersionPlugin, self).publish(settings, item)
-
-        translation_worker = settings.get("Translation Worker").value
-
-        # generate the Version content: LMV file or simple 2D thumbnail
-        if settings.get("3D Version").value is True:
-            self.logger.debug("Creating LMV files from source file")
-            # translate the file to lmv and upload the corresponding package to the Version
-            (
-                package_path,
-                thumbnail_path,
-                output_directory,
-            ) = self._translate_file_to_lmv(item, translation_worker)
-
-            self.logger.debug("Uploading LMV file to Shotgun")
-            self.parent.shotgun.update(
-                entity_type="Version",
-                entity_id=item.properties["sg_version_data"]["id"],
-                data={"sg_translation_type": "LMV"},
-            )
-
-            if package_path:
                 self.parent.shotgun.upload(
                     entity_type="Version",
                     entity_id=item.properties["sg_version_data"]["id"],
                     path=package_path,
                     field_name="sg_uploaded_movie",
                 )
-
-            if thumbnail_path:
                 # if the Version thumbnail is empty, update it with the newly created thumbnail
                 if not item.get_thumbnail_as_path() and thumbnail_path:
                     self.parent.shotgun.upload_thumbnail(
-                        entity_type="Version",
-                        entity_id=item.properties["sg_version_data"]["id"],
-                        path=thumbnail_path,
-                    )
-
-            if output_directory:
-                # delete the temporary folder on disk
-                self.logger.debug("Deleting temporary folder")
-                shutil.rmtree(output_directory)
-
-        else:
-            thumbnail_path = item.get_thumbnail_as_path()
-            self.logger.debug("Using thumbnail image as Version media")
-            if thumbnail_path:
->>>>>>> 66217e27
-                self.parent.shotgun.upload(
-                    entity_type="Version",
-                    entity_id=item.properties["sg_version_data"]["id"],
-                    path=package_path,
-                    field_name="sg_uploaded_movie",
-                )
-<<<<<<< HEAD
-                # if the Version thumbnail is empty, update it with the newly created thumbnail
-                if not item.get_thumbnail_as_path() and thumbnail_path:
-                    self.parent.shotgun.upload_thumbnail(
-=======
-            else:
-                self.logger.debug("Converting file to LMV to extract thumbnails")
-                output_directory, thumbnail_path = self._get_thumbnail_from_lmv(
-                    item, translation_worker
-                )
-                if thumbnail_path:
-                    self.parent.shotgun.upload(
->>>>>>> 66217e27
                         entity_type="Version",
                         entity_id=item.properties["sg_version_data"]["id"],
                         path=thumbnail_path,
@@ -516,13 +438,9 @@
                     "Invalid Version Type index {}".format(version_type_index)
                 )
 
-<<<<<<< HEAD
         return ui_settings
 
     def set_ui_settings(self, widget, settings, items=None):
-=======
-    def _translate_file_to_lmv(self, item, translation_worker="local"):
->>>>>>> 66217e27
         """
         This method is required to be defined in order for the custom UI to show up in the app.
 
@@ -717,41 +635,10 @@
                     data={"sg_urn": urn},
                 )
 
-<<<<<<< HEAD
         # translate the file to lmv
         lmv_translator = translator.LMVTranslator(item.properties.path)
         self.logger.info("Converting file to LMV")
         lmv_translator.translate(use_framework_translator=use_framework_translator)
-=======
-            if FORGE_OPTION2:
-                # Forge Option #2:
-                # More of a proof of concept, but we can download the translation files from
-                # Forge, and then pass to SG API to upload to S3 for 3D Viewer to access in SG
-                # Pro: No code changes to SG, only toolkit
-                # Con: Redundancy in uploading to Forge, which uploads to S3 -- then we download the
-                # translation files to upload again to SG this time, which also stores it on S3
-                # NOTE: could we modify SG to point to Forge S3 location? Then we can get the best
-                # of #1 and #2, but uploading to Forge and minimal code change to SG to get S3 files
-                # ^I don't think so, since SG also requires that all the necessary files be stores in a folder
-                # in a sepcific structure to parse
-                # Also, this option requires waiting for the job to finish, since we need the derivatives in the
-                # successful manifest
-                manifest = model_derivative.get_manifest(urn)
-
-                if model_derivative.is_manifest_successful(manifest):
-                    # Download all derivates from Forge, including any file dependencies, and package it up (similar to lmv)
-                    (
-                        package_path,
-                        thumbnail_path,
-                        output_directory,
-                    ) = model_derivative.download_derivatives(item, manifest)
-                else:
-                    # TODO: parse manifest["derivatives"] for error messages
-                    self.logger.error("Forge Translation failed")
-
-                # Done. Close the forge connection.
-                # model_derivative.forge_client.close_connection()
->>>>>>> 66217e27
 
         else:
             self.logger.error(
@@ -760,11 +647,7 @@
 
         return package_path, thumbnail_path, output_directory
 
-<<<<<<< HEAD
     def _get_thumbnail_from_lmv(self, item, use_framework_translator):
-=======
-    def _get_thumbnail_from_lmv(self, item, translation_worker="local"):
->>>>>>> 66217e27
         """
         Extract the thumbnail from the source file, using the LMV conversion
 
@@ -775,7 +658,6 @@
             - The path to the LMV thumbnail
         """
 
-<<<<<<< HEAD
         framework_lmv = self.load_framework("tk-framework-lmv_v0.x.x")
         translator = framework_lmv.import_module("translator")
 
@@ -789,70 +671,8 @@
         if not thumbnail_path:
             self.logger.warning(
                 "Couldn't retrieve thumbnail data from LMV. Version won't have any associated media"
-=======
-        output_directory = None
-        thumbnail_path = None
-
-        if translation_worker == "local":
-            framework_lmv = self.load_framework("tk-framework-lmv_v0.x.x")
-            translator = framework_lmv.import_module("translator")
-
-            # translate the file to lmv
-            lmv_translator = translator.LMVTranslator(item.properties.path)
-            self.logger.info("Converting file to LMV")
-            lmv_translator.translate()
-
-            self.logger.info("Extracting thumbnails from LMV")
-            thumbnail_path = lmv_translator.extract_thumbnail()
-            if not thumbnail_path:
-                self.logger.warning(
-                    "Couldn't retrieve thumbnail data from LMV. Version won't have any associated media"
-                )
-                # return lmv_translator.output_directory
-
-            output_directory = lmv_translator.output_directory
-
-        elif translation_worker == "forge":
-            framework_forge = self.load_framework("tk-framework-forge_v0.1.x")
-            model_derivative_module = framework_forge.import_module("model_derivative")
-            model_derivative = model_derivative_module.ModelDerivative()
-            urn = model_derivative.translate_source(item.name, item.properties.path)
-
-            if FORGE_OPTION1:
-                # Forge Option #1:
-                # Set custom field on Version for "URN" value for SG to load in Forge Viewer
-                # Pro: fast operation to translate -- job is sent to Forge and we're free to go on
-                # Con: requires SG code change to load using URN, in addition to local URL. As well,
-                # a Forge App/credentials needs to be shared between Toolkit and SG
-                self.parent.shotgun.update(
-                    entity_type="Version",
-                    entity_id=item.properties["sg_version_data"]["id"],
-                    data={"sg_urn": urn},
-                )
-
-            elif FORGE_OPTION2:
-                manifest = model_derivative.get_manifest(urn)
-
-                if model_derivative.is_manifest_successful(manifest):
-                    # Download all derivates from Forge, including any file dependencies, and package it up (similar to lmv)
-                    (
-                        output_directory,
-                        thumbnail_path,
-                    ) = model_derivative.download_thumbnails(item, manifest)
-                else:
-                    # TODO: parse manifest["derivatives"] for error messages
-                    self.logger.error("Failed to extract thumbnails using Forge")
-
-                # Done. Close the forge connection. TODO this should happen on publisher destroy/close
-                # model_derivative.forge_client.close_connection()
-
-        else:
-            self.logger.error(
-                "Failed to get thumbnail: unknown Translation Worker Type"
->>>>>>> 66217e27
             )
 
-<<<<<<< HEAD
         return lmv_translator.output_directory, thumbnail_path
 
     def _is_3d_viewer_enabled(self):
@@ -877,7 +697,4 @@
             # The 'enable_3d_viewer' site pref could not be accessed
             return None
 
-        return prefs[enable_3d_viewer_pref]
-=======
-        return output_directory, thumbnail_path
->>>>>>> 66217e27
+        return prefs[enable_3d_viewer_pref]