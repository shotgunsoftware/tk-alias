--- conflicted
+++ resolved
@@ -216,6 +216,7 @@
         )
 
     # Add the newly created module oject to sys.modules and remap the globals accessor to point at our new module
+    sys.modules["alias_api"] = alias_api
     globals()["alias_api"] = sys.modules["alias_api"]
 
 
@@ -237,11 +238,7 @@
 # exe path, which is automatically added to the search path.
 if os.path.basename(sys.executable) != "Alias.exe" and hasattr(os, "add_dll_directory"):
 
-<<<<<<< HEAD
-    # get the path to the Alias exec bin folder. It should be first in the PATH environment variable
-=======
     # get the path to the Alias exec bin folder that is stored in the TK_ALIAS_EXECPATH environment variable
->>>>>>> e2f4e68f
     alias_bin_path = os.environ.get("TK_ALIAS_EXECPATH")
     if not alias_bin_path:
         raise AliasPythonAPIImportError(
