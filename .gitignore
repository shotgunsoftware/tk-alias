--- conflicted
+++ resolved
@@ -1,11 +1,8 @@
 # Byte-compiled / optimized / DLL files
 __pycache__/
-<<<<<<< HEAD
 *.py[cod]
 !alias_api.pyd
 !alias_api_om.pyd
-=======
->>>>>>> 82332f83
 *$py.class
 
 *.py[cod]
